--- conflicted
+++ resolved
@@ -13,16 +13,9 @@
         AllowDrop="True"
         ShowInTaskbar="False"
         Style="{DynamicResource WindowStyle}"
-<<<<<<< HEAD
         Icon="Images\app.png"
         AllowsTransparency="True"
         >
-    <Window.Resources>
-        <ResourceDictionary Source="/PresentationFramework.Classic,Version=3.0.0.0,Culture=neutral,PublicKeyToken=31bf3856ad364e35,processorArchitecture=MSIL;component/themes/Classic.xaml"/>
-    </Window.Resources>
-=======
-        Icon="Images\app.png">
->>>>>>> f2724708
     <Border Style="{DynamicResource WindowBorderStyle}" MouseDown="Border_OnMouseDown">
         <StackPanel Orientation="Vertical">
             <TextBox Style="{DynamicResource QueryBoxStyle}" PreviewDragOver="TbQuery_OnPreviewDragOver" AllowDrop="True"
