--- conflicted
+++ resolved
@@ -673,9 +673,7 @@
       <ComponentRef Id="Module_PowerPreview" />
       <ComponentRef Id="Module_PowerPreview_PerUserRegistry" />
       <ComponentRef Id="Module_WindowWalker" />
-<<<<<<< HEAD
       <ComponentRef Id="Module_Launcher" />
-=======
       <ComponentRef Id="Module_KeyboardManager" />
       <ComponentRef Id="SettingsV2" />
       <ComponentRef Id="SettingsV2Assets" />
@@ -684,7 +682,6 @@
       <ComponentRef Id="SettingsV2Styles" />
       <ComponentRef Id="SettingsV2Views" />
       <ComponentRef Id="SettingsV2XamlAssets" />
->>>>>>> 96b2145b
       <ComponentRef Id="settings_exe" />
       <ComponentRef Id="settings_html" />
       <ComponentRef Id="settings_dark_html" />
