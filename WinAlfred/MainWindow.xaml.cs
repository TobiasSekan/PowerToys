--- conflicted
+++ resolved
@@ -93,40 +93,6 @@
 
         private void TextBoxBase_OnTextChanged(object sender, TextChangedEventArgs e)
         {
-<<<<<<< HEAD
-            string query = tbQuery.Text;
-            ThreadPool.QueueUserWorkItem(state =>
-            {
-                results.Clear();
-                foreach (PluginPair pair in plugins)
-                {
-                    var q = new Query(query);
-                    if (pair.Metadata.ActionKeyword == q.ActionName)
-                    {
-                        try
-                        {
-                            results.AddRange(pair.Plugin.Query(q));
-                            results.ForEach(o => o.PluginDirectory = pair.Metadata.PluginDirecotry);
-                        }
-                        catch (Exception queryException)
-                        {
-                            Log.Error(string.Format("Plugin {0} query failed: {1}", pair.Metadata.Name,
-                                queryException.Message));
-#if (DEBUG)
-                            {
-                                throw;
-                            }
-#endif
-                        }
-                    }
-                }
-                resultCtrl.Dispatcher.Invoke(new Action(() =>
-                {
-                    resultCtrl.AddResults(results.OrderByDescending(o => o.Score).ToList());
-                    resultCtrl.SelectFirst();
-                }));
-            });
-=======
             resultCtrl.Dirty = true;
             Dispatcher.DelayInvoke("UpdateSearch",
                o =>
@@ -164,7 +130,6 @@
         private void StopProgress()
         {
             progressBar.Visibility = Visibility.Hidden;
->>>>>>> c284d5d2
         }
 
         private void HideWinAlfred()
