﻿using System;
using System.Collections.Generic;
using System.Linq;
using System.Text;
using System.Threading.Tasks;
using System.Windows;
using System.Windows.Controls;
using System.Windows.Data;
using System.Windows.Documents;
using System.Windows.Input;
using System.Windows.Media;
using System.Windows.Media.Imaging;
using System.Windows.Navigation;
using System.Windows.Shapes;

namespace AnimatedGifRecorder.Views
{
    /// <summary>
    /// Interaction logic for SampleToolbar.xaml
    /// </summary>
    public partial class SampleToolbar : UserControl
    {
        Recorder recorder;

        public SampleToolbar()
        {
            InitializeComponent();
            DataContext = this;
            ImageUri = imageRecord;
        }

        private string imageRecord = "pack://application:,,,/Resources/media-record.png";
        private string imagePause = "pack://application:,,,/Resources/media-pause.png";

        public static readonly DependencyProperty ImageUriProperty = DependencyProperty.Register("ImageUri", typeof(string), typeof(SampleToolbar));

        public string ImageUri
        {
            get { return (string)GetValue(ImageUriProperty); }
            set { SetValue(ImageUriProperty, value); }
        }

        private void CaptureButton_Click(object sender, RoutedEventArgs e)
        {
            Cursor = Cursors.Cross;
            RecordPauseButton.IsEnabled = true;
            StopButton.IsEnabled = false;
            if (RecordPauseText.Text == "Pause")
            {
                ImageUri = imageRecord;
                RecordPauseText.Text = "Record";
            }
            recorder = new Recorder(new RecorderConf() { Width = 800, Height = 600, X = 50, Y=50, FrameRate = 10});
        }

        private void RecordPauseButton_Click(object sender, RoutedEventArgs e)
        {
            if (RecordPauseText.Text == "Record")
            {
                Cursor = Cursors.Arrow;
                ImageUri = imagePause;
                RecordPauseText.Text = "Pause";
                StopButton.IsEnabled = true;
                recorder.Start();
            }
            else
            {
<<<<<<< HEAD
                // RecordPauseButton.Icon = new SymbolIcon(Symbol.Target);
                RecordPauseButton.Tag = "Record";
                recorder.Pause();
=======
                ImageUri = imageRecord;
                RecordPauseText.Text = "Record";
>>>>>>> df0d7971
            }
        }

        private void StopButton_Click(object sender, RoutedEventArgs e)
        {
            RecordPauseButton.IsEnabled = false;
            StopButton.IsEnabled = false;
            if (RecordPauseText.Text == "Pause")
            {
                ImageUri = imageRecord;
                RecordPauseText.Text = "Record";
            }
            recorder.Stop();
        }
    }
}<|MERGE_RESOLUTION|>--- conflicted
+++ resolved
@@ -65,14 +65,9 @@
             }
             else
             {
-<<<<<<< HEAD
-                // RecordPauseButton.Icon = new SymbolIcon(Symbol.Target);
-                RecordPauseButton.Tag = "Record";
-                recorder.Pause();
-=======
                 ImageUri = imageRecord;
                 RecordPauseText.Text = "Record";
->>>>>>> df0d7971
+                recorder.Pause();
             }
         }
 
