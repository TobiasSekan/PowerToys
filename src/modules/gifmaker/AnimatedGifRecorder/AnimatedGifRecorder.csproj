--- conflicted
+++ resolved
@@ -47,10 +47,7 @@
     <Reference Include="System" />
     <Reference Include="System.Data" />
     <Reference Include="System.Drawing" />
-<<<<<<< HEAD
-=======
     <Reference Include="System.Windows.Forms" />
->>>>>>> 1a4aef3c
     <Reference Include="System.Xml" />
     <Reference Include="Microsoft.CSharp" />
     <Reference Include="System.Core" />
